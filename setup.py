--- conflicted
+++ resolved
@@ -4,11 +4,7 @@
 
 setup(
     name='django-mfa2',
-<<<<<<< HEAD
-    version='1.0.5',
-=======
-    version='1.1',
->>>>>>> e73bdef4
+    version='1.1.2',
     description='Allows user to add 2FA to their accounts',
     long_description=open("README.md").read(),
     long_description_content_type="text/markdown",
